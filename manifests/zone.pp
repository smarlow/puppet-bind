--- conflicted
+++ resolved
@@ -4,13 +4,10 @@
 #
 # Arguments:
 #  *$is_slave*: Boolean. Is your zone a slave or a master? Default false
-<<<<<<< HEAD
 #  *$auto_serial: Boolean. If true, will update your zone serial automatically (master only)
 #  *$is_foward*: Boolean. Is your zone a forward zone? Default false
 #  *$is_forward_only*: Boolean. Is your zone only a forward zone? Default false
-=======
 #  *$force_concat*: Boolean. Create zone conf file even if there are no A records.
->>>>>>> 7d0397fe
 #  *$transfer_source*: IPv4 address. Source IP to bind to when requesting a transfer (slave only)
 #  *$zone_ttl*: Time period. Time to live for your zonefile (master only)
 #  *$zone_contact*: Valid contact record (master only)
@@ -29,13 +26,10 @@
   $ensure          = present,
   $is_dynamic      = false,
   $is_slave        = false,
-<<<<<<< HEAD
   $auto_serial     = false,
   $is_forward      = false,
   $is_forward_only = false,
-=======
   $force_concat    = false,
->>>>>>> 7d0397fe
   $allow_update    = [],
   $transfer_source = '',
   $zone_ttl        = '',
@@ -60,13 +54,10 @@
 
   validate_bool($is_dynamic)
   validate_bool($is_slave)
-<<<<<<< HEAD
   validate_bool($auto_serial)
   validate_bool($is_forward)
   validate_bool($is_forward_only)
-=======
   validate_bool($force_concat)
->>>>>>> 7d0397fe
   validate_array($allow_update)
   validate_string($transfer_source)
   validate_string($zone_ttl)
@@ -133,22 +124,12 @@
             content => template('bind/zone-forward.erb'),
           }
         } else {
-<<<<<<< HEAD
           validate_re($zone_contact, '^\S+$', "Wrong contact value for ${name}!")
           validate_re($zone_ns, '^\S+$', "Wrong ns value for ${name}!")
           validate_re($zone_ttl, '^\d+$', "Wrong ttl value for ${name}!")
 
           if $auto_serial == false {
             validate_re($zone_serial, '^\d+$', "Wrong serial value for ${name}!")
-=======
-          concat {$conf_file:
-            owner   => root,
-            group   => $bind::params::bind_group,
-            mode    => '0664',
-            notify  => Exec['reload bind9'],
-            require => Package['bind9'],
-            force   => $force_concat,
->>>>>>> 7d0397fe
           }
 
           $conf_file = $is_dynamic? {
@@ -231,6 +212,7 @@
                 mode    => '0664',
                 notify  => Exec['reload bind9'],
                 require => Package['bind9'],
+            force   => $force_concat,
               }
 
               concat::fragment {"00.bind.${name}":
