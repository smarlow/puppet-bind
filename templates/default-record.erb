--- conflicted
+++ resolved
@@ -6,13 +6,7 @@
       if host != '@'
 -%>
 <%= require 'ipaddr'; IPAddr.new(datas.fetch('owner')).reverse %>. <%= datas.fetch('ttl', '') %> IN PTR <%= host %>.<%= @ptr_zone %>.
-<<<<<<< HEAD
-<%- end -%>
-<%- else -%>
 <%= host %> <%= datas.fetch('ttl', '') %> <%= datas.fetch('record_class', 'IN') %> <%= @record_type %> <%= datas.fetch('owner') %>
-<%- end -%>
-<%- end -%>
-=======
 <%- 
       end
     end
@@ -22,5 +16,4 @@
 <%= host %> <%= datas.fetch('ttl', '') %> <%=datas.fetch('record_class', 'IN')%> <%= @record_type %> <%= datas.fetch('owner') %>
 <%- 
   end
-end -%>
->>>>>>> c22a9a65
+end -%>